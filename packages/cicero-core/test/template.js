/*
 * Licensed under the Apache License, Version 2.0 (the "License");
 * you may not use this file except in compliance with the License.
 * You may obtain a copy of the License at
 *
 * http://www.apache.org/licenses/LICENSE-2.0
 *
 * Unless required by applicable law or agreed to in writing, software
 * distributed under the License is distributed on an "AS IS" BASIS,
 * WITHOUT WARRANTIES OR CONDITIONS OF ANY KIND, either express or implied.
 * See the License for the specific language governing permissions and
 * limitations under the License.
 */

'use strict';

const Template = require('../lib/template');
const nearley = require('nearley');
const fs = require('fs');
const archiver = require('archiver');

const chai = require('chai');

chai.should();
chai.use(require('chai-things'));
chai.use(require('chai-as-promised'));

/* eslint-disable */
function waitForEvent(emitter, eventType) {
    return new Promise((resolve) => {
        emitter.once(eventType, resolve);
    });
}

async function writeZip(template, ){
    try {
        fs.mkdirSync('./test/data/archives');
    } catch (err) {
        if (err.code !== 'EEXIST') throw err;
    }
    let output = fs.createWriteStream(`./test/data/archives/${template}.zip`);
    let archive = archiver('zip', {
        zlib: { level: 9 } // Sets the compression level.
    });
    // good practice to catch warnings (ie stat failures and other non-blocking errors)
    archive.on('warning', function(err) {
        if (err.code === 'ENOENT') {
            // log warning
        } else {
            // throw error
            throw err;
        }
    });

    // good practice to catch this error explicitly
    archive.on('error', function(err) {
        throw err;
    });

    archive.pipe(output);
    archive.directory(`test/data/${template}/`, false);
    archive.finalize();

    return await waitForEvent(output, 'close');
}
/* eslint-enable */

describe('Template', () => {

    describe('#fromDirectory', () => {

        it('should create a template from a directory no logic', () => {
            return Template.fromDirectory('./test/data/no-logic').should.be.fulfilled;
        });

        it('should create a template from a directory', () => {
            return Template.fromDirectory('./test/data/latedeliveryandpenalty').should.be.fulfilled;
        });

        it('should throw error when logic mixes Ergo and JavaScript', async () => {
            return Template.fromDirectory('./test/data/mix-logic').should.be.rejectedWith('Templates cannot mix Ergo and JS logic');
        });

        it('should throw error when Ergo logic does not parse', async () => {
            return Template.fromDirectory('./test/data/bad-logic').should.be.rejectedWith('In: test/data/bad-logic/lib/logic.ergo [Parse error at line 14 character 4]');
        });

        it('should roundtrip a template', async function() {
            const template = await Template.fromDirectory('./test/data/latedeliveryandpenalty');
            template.getIdentifier().should.equal('latedeliveryandpenalty@0.0.1');
            template.getModelManager().getModelFile('io.clause.latedeliveryandpenalty').should.not.be.null;
            template.getGrammar().should.not.be.null;
            template.getScriptManager().getScripts().length.should.equal(1);
            template.getMetadata().getREADME().should.not.be.null;
            template.getName().should.equal('latedeliveryandpenalty');
            template.getDescription().should.equal('Late Delivery and Penalty. In case of delayed delivery except for Force Majeure cases, the Seller shall pay to the Buyer for every 9 DAY of delay penalty amounting to 7% of the total value of the Equipment whose delivery has been delayed. Any fractional part of a DAY is to be considered a full DAY. The total amount of penalty shall not however, exceed 2% of the total value of the Equipment involved in late delivery. If the delay is more than 2 WEEK, the Buyer is entitled to terminate this Contract.');
            template.getVersion().should.equal('0.0.1');
            template.getMetadata().getSample().should.equal('Late Delivery and Penalty. In case of delayed delivery except for Force Majeure cases, the Seller shall pay to the Buyer for every 9 days of delay penalty amounting to 7% of the total value of the Equipment whose delivery has been delayed. Any fractional part of a days is to be considered a full days. The total amount of penalty shall not however, exceed 2% of the total value of the Equipment involved in late delivery. If the delay is more than 2 weeks, the Buyer is entitled to terminate this Contract.');
            const buffer = await template.toArchive();
            buffer.should.not.be.null;
            const template2 = await Template.fromArchive(buffer);
            template2.getIdentifier().should.equal(template.getIdentifier());
            template2.getModelManager().getModelFile('io.clause.latedeliveryandpenalty').should.not.be.null;
            template2.getGrammar().should.not.be.null;
            template2.getTemplatizedGrammar().should.equal(template.getTemplatizedGrammar());
            template2.getScriptManager().getScripts().length.should.equal(template.getScriptManager().getScripts().length);
            template2.getMetadata().getREADME().should.equal(template.getMetadata().getREADME());
            template2.getMetadata().getSamples().should.eql(template.getMetadata().getSamples());
            const buffer2 = await template2.toArchive();
            buffer2.should.not.be.null;
        });

        it('should throw an error if multiple template models are found', async () => {
            return Template.fromDirectory('./test/data/multiple-concepts').should.be.rejectedWith('Found multiple instances of org.accordproject.cicero.contract.AccordClause in conga. The model for the template must contain a single asset that extends org.accordproject.cicero.contract.AccordClause.');
        });

        it('should throw an error if no template models are found', async () => {
            return Template.fromDirectory('./test/data/no-concepts').should.be.rejectedWith('Failed to find an asset that extends org.accordproject.cicero.contract.AccordClause in conga. The model for the template must contain a single asset that extends org.accordproject.cicero.contract.AccordClause.');
        });

        it('should throw an error if a package.json file does not exist', async () => {
            return (() => Template.fromDirectory('./test/data/no-packagejson')).should.throw('Failed to find package.json');
        });

        it('should create a template from a directory with a locale sample', () => {
            return Template.fromDirectory('./test/data/locales-conga').should.be.fulfilled;
        });

        it('should throw an error if a sample.txt file does not exist', async () => {
            return (() => Template.fromDirectory('./test/data/no-sample')).should.throw('Failed to find any sample files. e.g. sample.txt, sample_fr.txt');
        });

        it('should throw an error if the locale is not in the IETF format', async () => {
            return (() => Template.fromDirectory('./test/data/bad-locale')).should.throw('Invalid locale used in sample file, sample_!.txt. Locales should be IETF language tags, e.g. sample_fr.txt');
        });

        // Test case for issue #23
        it('should create template from a directory that has node_modules with duplicate namespace', () => {
            return Template.fromDirectory('./test/data/with-node_modules').should.be.fulfilled;
        });

        it('should throw an error for property that is not declared', () => {
            return Template.fromDirectory('./test/data/bad-property').should.be.rejectedWith('Template references a property \'currency\' that is not declared in the template model');
        });

        it('should throw an error for clause property that is not declared', () => {
            return Template.fromDirectory('./test/data/bad-copyright-license').should.be.rejectedWith('Template references a property \'badPaymentClause\' that is not declared in the template model');
        });

    });

    describe('#fromArchive', () => {

        it('should create a template from an archive', async () => {
            await writeZip('latedeliveryandpenalty');
            const buffer = fs.readFileSync('./test/data/latedeliveryandpenalty.cta');
            return Template.fromArchive(buffer).should.be.fulfilled;
        });

        it('should throw an error if multiple template models are found', async () => {
            await writeZip('multiple-concepts');
            const buffer = fs.readFileSync('./test/data/archives/multiple-concepts.zip');
            return Template.fromArchive(buffer).should.be.rejectedWith('Found multiple instances of org.accordproject.cicero.contract.AccordClause in conga. The model for the template must contain a single asset that extends org.accordproject.cicero.contract.AccordClause.');
        });

        it('should throw an error if a package.json file does not exist', async () => {
            await writeZip('no-packagejson');
            const buffer = fs.readFileSync('./test/data/archives/no-packagejson.zip');
            return Template.fromArchive(buffer).should.be.rejectedWith('Failed to find package.json');
        });

        it('should throw an error if mix of Ergo and JS logic', async () => {
            await writeZip('mix-logic');
            const buffer = fs.readFileSync('./test/data/archives/mix-logic.zip');
            return Template.fromArchive(buffer).should.be.rejectedWith('Templates cannot mix Ergo and JS logic');
        });
    });

    describe('#fromUrl', () => {

        it('should create a template from an archive at a given URL', async () => {
            const url = 'https://templates.accordproject.org/archives/acceptance-of-delivery@0.2.0.cta';
            return Template.fromUrl(url, null).should.be.fulfilled;
        });

        it('should create a template from an archive at a given AP URL', async () => {
            const url = 'ap://acceptance-of-delivery@0.2.0#hash';
            return Template.fromUrl(url, null).should.be.fulfilled;
        });

        it('should create a template from an archive at a given github URL', async () => {
            const url = 'github://accordproject/cicero-template-library/master/build/archives/acceptance-of-delivery@0.2.0.cta';
            return Template.fromUrl(url, {'encoding':null,'headers':{'Accept': '*/*','Accept-Encoding': 'deflate, gzip'}}).should.be.fulfilled;
        });

        it('should throw an error if creating a template from a wrong URL', async () => {
            const url = 'https://templates.accordproject.org/archives/doesnotexist@0.2.0.cta';
            return Template.fromUrl(url, null).should.be.rejectedWith('Request to URL [https://templates.accordproject.org/archives/doesnotexist@0.2.0.cta] returned with error code: 404');
        });

        it('should throw an error if creating a template from a github URL to an archive with the wrong Cicero version', async () => {
            const url = 'github://accordproject/cicero-template-library/master/build/archives/acceptance-of-delivery@0.0.3.cta';
            return Template.fromUrl(url, {'encoding':null,'headers':{'Accept': '*/*','Accept-Encoding': 'deflate, gzip'}}).should.be.rejectedWith('The template targets Cicero (^0.3.0) but the Cicero version is');
        });

    });

    describe('#getParser', () => {

        it('should throw an error if called before calling setGrammar or buildGrammar', async () => {
            const template = new Template({
                'name': 'conga',
                'version': '0.0.1',
                'description': '"Dan Selman" agrees to spend 100.0 conga coins on "swag"',
                'cicero': {
                    'template': 'clause',
                    'language': 'ergo',
                    'version': '^0.4.0'
                }
            },
            null,
            {
                'default':'"Dan Selman" agrees to spend 100.0 conga coins on "swag"',
            });
            return (() => template.getParser()).should.throw('Must call setGrammar or buildGrammar before calling getParser');
        });

        it('should return a parser object', async () => {
            const template = await Template.fromDirectory('./test/data/latedeliveryandpenalty');
            return template.getParser().should.be.an.instanceof(nearley.Parser);
        });

        it('should return a parser object for no logic', async () => {
            const template = await Template.fromDirectory('./test/data/no-logic');
            return template.getParser().should.be.an.instanceof(nearley.Parser);
        });
    });

    describe('#setSamples', () => {

        it('should not throw for valid samples object', async () => {
            const template = await Template.fromDirectory('./test/data/latedeliveryandpenalty');
            return (() => template.setSamples({ default: 'sample text' })).should.not.throw();
        });

        it('should throw for null samples object', async () => {
            const template = await Template.fromDirectory('./test/data/latedeliveryandpenalty');
            return (() => template.setSamples(null)).should.throw('sample.txt is required');
        });
    });

    describe('#setSample', () => {

        it('should not throw for valid sample object', async () => {
            const template = await Template.fromDirectory('./test/data/latedeliveryandpenalty');
            return (() => template.setSample('sample text','default')).should.not.throw();
        });
    });

    describe('#setReadme', () => {

        it('should not throw for valid readme text', async () => {
            const template = await Template.fromDirectory('./test/data/latedeliveryandpenalty');
            return (() => template.setReadme('readme text')).should.not.throw();
        });
    });

    describe('#getRequestTypes', () => {

        it('should return request types for single accordclauselogic function', async () => {
            const template = await Template.fromDirectory('./test/data/latedeliveryandpenalty');
            const types = template.getRequestTypes();
            types.should.be.eql([
                'io.clause.latedeliveryandpenalty.LateDeliveryAndPenaltyRequest',
            ]);
        });

        it('should return empty array when no logic is defined', async () => {
            const template = await Template.fromDirectory('./test/data/no-logic');
            const types = template.getRequestTypes();
            types.should.be.eql([]);
        });
    });

    describe('#getResponseTypes', () => {

        it('should return response type for single accordclauselogic function', async () => {
            const template = await Template.fromDirectory('./test/data/latedeliveryandpenalty');
            const types = template.getResponseTypes();
            types.should.be.eql([
                'io.clause.latedeliveryandpenalty.LateDeliveryAndPenaltyResponse',
            ]);
        });

        it('should return empty array when no logic is defined', async () => {
            const template = await Template.fromDirectory('./test/data/no-logic');
            const types = template.getRequestTypes();
            types.should.be.eql([]);
        });
    });

    describe('#getEmitTypes', () => {

        it('should return the default emit type for a clause without emit type declaration', async () => {
            const template = await Template.fromDirectory('./test/data/latedeliveryandpenalty');
            const types = template.getEmitTypes();
            types.should.be.eql([
                'org.hyperledger.composer.system.Event',
            ]);
        });

        it('should return emit type when declared in a clause', async () => {
            const template = await Template.fromDirectory('./test/data/helloemit');
            const types = template.getEmitTypes();
            types.should.be.eql([
                'org.accordproject.helloemit.Greeting',
            ]);
        });

        it('should return empty array when no logic is defined', async () => {
            const template = await Template.fromDirectory('./test/data/no-logic');
            const types = template.getEmitTypes();
            types.should.be.eql([]);
        });
    });

    describe('#getStateTypes', () => {

        it('should return the default state type for a clause without state type declaration', async () => {
            const template = await Template.fromDirectory('./test/data/latedeliveryandpenalty');
            const types = template.getStateTypes();
            types.should.be.eql([
                'org.accordproject.cicero.contract.AccordContractState',
            ]);
        });

        it('should return state type when declared in a clause', async () => {
            const template = await Template.fromDirectory('./test/data/helloemit');
            const types = template.getStateTypes();
            types.should.be.eql([
                'org.accordproject.helloemit.HelloWorldState',
            ]);
        });

        it('should return empty array when no logic is defined', async () => {
            const template = await Template.fromDirectory('./test/data/no-logic');
            const types = template.getStateTypes();
            types.should.be.eql([]);
        });
    });

    describe('#getHash', () => {
        it('should return a SHA-256 hash', async () => {
<<<<<<< HEAD
            const template = await Template.fromArchive(fs.readFileSync('./test/data/latedeliveryandpenalty.cta'));
            template.getHash().should.equal('3a9311865b9d50ab4913a0780b1482fb5712c0619e7611e3728629894c9f7ca6');
=======
            const template = await Template.fromDirectory('./test/data/latedeliveryandpenalty');
            template.getHash().should.equal('0e5aa6319e27490500d826691df1500efed5a496d5c9d9e5a3bf8bd3dfcf0a94');
>>>>>>> 2ca48792
        });
    });

    describe('#getFactory', () => {
        it('should return a Factory', async () => {
            const Factory = require('composer-common').Factory;
            const template = await Template.fromDirectory('./test/data/latedeliveryandpenalty');
            template.getFactory().should.be.an.instanceof(Factory);
        });
    });

    describe('#getSerializer', () => {
        it('should return a Serializer', async () => {
            const Serializer = require('composer-common').Serializer;
            const template = await Template.fromDirectory('./test/data/latedeliveryandpenalty');
            template.getSerializer().should.be.an.instanceof(Serializer);
        });
    });

    describe('#setPackageJson', () => {
        it('should set the package json of the metadata', async () => {
            const template = await Template.fromDirectory('./test/data/latedeliveryandpenalty');
            const packageJson = template.getMetadata().getPackageJson();
            packageJson.name = 'new_name';
            template.setPackageJson(packageJson);
            template.getMetadata().getPackageJson().name.should.be.equal('new_name');
        });
    });

    describe('#accept', () => {

        it('should accept a visitor', async () => {
            const visitor = {
                visit: function(thing, parameters){}
            };
            const template = await Template.fromDirectory('./test/data/latedeliveryandpenalty');
            return (() => template.accept(visitor,{})).should.not.throw();
        });
    });
});<|MERGE_RESOLUTION|>--- conflicted
+++ resolved
@@ -351,13 +351,8 @@
 
     describe('#getHash', () => {
         it('should return a SHA-256 hash', async () => {
-<<<<<<< HEAD
-            const template = await Template.fromArchive(fs.readFileSync('./test/data/latedeliveryandpenalty.cta'));
-            template.getHash().should.equal('3a9311865b9d50ab4913a0780b1482fb5712c0619e7611e3728629894c9f7ca6');
-=======
             const template = await Template.fromDirectory('./test/data/latedeliveryandpenalty');
             template.getHash().should.equal('0e5aa6319e27490500d826691df1500efed5a496d5c9d9e5a3bf8bd3dfcf0a94');
->>>>>>> 2ca48792
         });
     });
 

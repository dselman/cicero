{
  "name": "@accordproject/cicero-cli",
  "version": "0.8.0",
  "description": "Cicero CLI",
  "engines": {
    "node": ">=8",
    "npm": ">=3"
  },
  "publishConfig": {
    "access": "public"
  },
  "bin": {
    "cicero": "./index.js"
  },
  "main": "index.js",
  "scripts": {
    "pretest": "npm run lint",
    "lint": "eslint .",
    "postlint": "npm run licchk",
    "licchk": "license-check",
    "test": "mocha && nyc mocha"
  },
  "repository": {
    "type": "git",
    "url": "git+https://github.com/accordproject/cicero.git"
  },
  "keywords": [
    "clause",
    "legal",
    "tech"
  ],
  "author": "clause.io",
  "license": "Apache-2.0",
  "bugs": {
    "url": "https://github.com/accordproject/cicero/issues"
  },
  "homepage": "https://github.com/accordproject/cicero#readme",
  "devDependencies": {
    "chai": "3.5.0",
    "chai-as-promised": "6.0.0",
    "chai-things": "0.2.0",
    "eslint": "4.19.1",
    "license-check": "1.1.5",
    "mocha": "5.1.1",
    "nyc": "11.7.2",
    "tmp-promise": "1.0.4"
  },
  "dependencies": {
    "@accordproject/cicero-core": "0.8.0",
    "@accordproject/cicero-engine": "0.8.0",
<<<<<<< HEAD
    "@accordproject/ergo-compiler": "0.4.3",
=======
    "@accordproject/ergo-compiler": "0.4.4",
>>>>>>> 5160f87a
    "composer-concerto": "0.31.2",
    "uuid": "3.2.1",
    "yargs": "9.0.1"
  },
  "license-check-config": {
    "src": [
      "**/*.js",
      "!./test/data/**/*",
      "!./coverage/**/*",
      "!./node_modules/**/*",
      "!./out/**/*",
      "!index.js"
    ],
    "path": "header.txt",
    "blocking": true,
    "logInfo": false,
    "logError": true
  },
  "nyc": {
    "produce-source-map": "true",
    "sourceMap": "inline",
    "reporter": [
      "lcov",
      "text-summary",
      "html",
      "json"
    ],
    "include": [
      "lib/**/*.js"
    ],
    "exclude": [],
    "all": true,
    "check-coverage": true,
    "statements": 0,
    "branches": 0,
    "functions": 0,
    "lines": 0
  }
}<|MERGE_RESOLUTION|>--- conflicted
+++ resolved
@@ -48,11 +48,7 @@
   "dependencies": {
     "@accordproject/cicero-core": "0.8.0",
     "@accordproject/cicero-engine": "0.8.0",
-<<<<<<< HEAD
-    "@accordproject/ergo-compiler": "0.4.3",
-=======
     "@accordproject/ergo-compiler": "0.4.4",
->>>>>>> 5160f87a
     "composer-concerto": "0.31.2",
     "uuid": "3.2.1",
     "yargs": "9.0.1"
